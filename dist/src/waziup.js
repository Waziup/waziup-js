--- conflicted
+++ resolved
@@ -15,15 +15,12 @@
     async authToken(username, password) {
         return this.set("auth/token", { username, password });
     }
-<<<<<<< HEAD
-=======
     async setToken(token) {
         this.auth = token;
     }
     async getProfile() {
         return this.get("auth/profile");
     }
->>>>>>> c1dc500e
     async getDevice(id) {
         if (!id) {
             var device = await this.get("device");
@@ -418,12 +415,9 @@
     }
     async get(path) {
         var _a, _b;
-<<<<<<< HEAD
-=======
         if (!this.auth) {
             throw "Not authenticated";
         }
->>>>>>> c1dc500e
         var resp = await fetch(this.toURL(path), {
             headers: {
                 "Cookie": "Token=" + this.auth,
