--- conflicted
+++ resolved
@@ -2,17 +2,6 @@
 Object.defineProperty(exports, "__esModule", { value: true });
 const waziup_1 = require("./waziup");
 async function connect(settings) {
-<<<<<<< HEAD
-    if (settings) {
-        var host = settings.host;
-        var token = settings.token;
-    }
-    else {
-        var host = "";
-        var token = "";
-    }
-    return new waziup_1.Waziup(host, token);
-=======
     try {
         if (settings.host) {
             var resp = await fetch(settings.host + "/device/id", {
@@ -37,7 +26,6 @@
     catch (error) {
         throw error;
     }
->>>>>>> c1dc500e
 }
 exports.connect = connect;
 //# sourceMappingURL=connect.js.map